[workspace]
resolver = "2"
members = [
    "llama-cpp-sys-4",
    "llama-cpp-4",
    "examples/embeddings",
    "examples/simple",
]

[workspace.dependencies]
# core library deps
thiserror = "1.0.65"
tracing = "0.1"

# examples and benchmarks
hf-hub = { version = "0.3.2" }
criterion = "0.5.1"
pprof = "0.13.0"
<<<<<<< HEAD
bindgen = "0.70.1"
cc = "1.1.31"
anyhow = "1.0.91"
clap = "4.5.20"
encoding_rs = "0.8.35"
=======
bindgen = "0.69.4"
cc = "1.1.28"
anyhow = "1.0.91"
clap = "4.5.19"
encoding_rs = "0.8.34"
>>>>>>> 77af6200

[workspace.lints.rust]
missing_docs = { level = "warn" }
missing_debug_implementations = { level = "warn" }

[workspace.lints.clippy]
pedantic = { level = "warn" }<|MERGE_RESOLUTION|>--- conflicted
+++ resolved
@@ -9,26 +9,18 @@
 
 [workspace.dependencies]
 # core library deps
-thiserror = "1.0.65"
+thiserror = "1.0.68"
 tracing = "0.1"
 
 # examples and benchmarks
 hf-hub = { version = "0.3.2" }
 criterion = "0.5.1"
 pprof = "0.13.0"
-<<<<<<< HEAD
 bindgen = "0.70.1"
-cc = "1.1.31"
-anyhow = "1.0.91"
+cc = "1.1.36"
+anyhow = "1.0.92"
 clap = "4.5.20"
 encoding_rs = "0.8.35"
-=======
-bindgen = "0.69.4"
-cc = "1.1.28"
-anyhow = "1.0.91"
-clap = "4.5.19"
-encoding_rs = "0.8.34"
->>>>>>> 77af6200
 
 [workspace.lints.rust]
 missing_docs = { level = "warn" }
